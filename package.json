{
  "name": "babel-plugin-import-glob",
  "version": "1.0.1",
  "description": "Babel plugin to enable importing modules using a glob pattern",
  "files": [
    "index.js"
  ],
  "engines": {
    "node": ">=4"
  },
  "scripts": {
    "lint": "as-i-preach",
    "test": "ava",
    "posttest": "as-i-preach",
    "coverage": "nyc npm test"
  },
  "repository": {
    "type": "git",
    "url": "git+https://github.com/novemberborn/babel-plugin-import-glob.git"
  },
  "author": "Mark Wubben (https://novemberborn.net/)",
  "license": "ISC",
  "bugs": {
    "url": "https://github.com/novemberborn/babel-plugin-import-glob/issues"
  },
  "homepage": "https://github.com/novemberborn/babel-plugin-import-glob#readme",
  "keywords": [
    "babel-plugin"
  ],
  "devDependencies": {
    "@novemberborn/as-i-preach": "^9.0.0",
    "ava": "^0.19.1",
    "babel-core": "^6.4.0",
    "codecov": "^2.1.0",
    "nyc": "^10.0.0"
  },
  "dependencies": {
    "common-extname": "^1.0.0",
    "common-path-prefix": "^1.0.0",
    "glob": "^7.0.0",
    "identifierfy": "^1.1.0",
<<<<<<< HEAD
    "minimatch": "^3.0.3"
  },
  "babel": {
    "presets": [
      "es2015"
    ],
    "plugins": [
      "transform-runtime"
    ]
  },
  "greenkeeper": {
    "ignore": [
      "@novemberborn/as-i-preach",
      "ava"
    ]
=======
    "lodash.flatten": "^4.4.0"
>>>>>>> 2018cf4a
  },
  "nyc": {
    "reporter": [
      "lcov",
      "html",
      "text"
    ]
  },
  "standard-engine": "@novemberborn/as-i-preach"
}<|MERGE_RESOLUTION|>--- conflicted
+++ resolved
@@ -38,26 +38,8 @@
     "common-extname": "^1.0.0",
     "common-path-prefix": "^1.0.0",
     "glob": "^7.0.0",
-    "identifierfy": "^1.1.0",
-<<<<<<< HEAD
-    "minimatch": "^3.0.3"
-  },
-  "babel": {
-    "presets": [
-      "es2015"
-    ],
-    "plugins": [
-      "transform-runtime"
-    ]
-  },
-  "greenkeeper": {
-    "ignore": [
-      "@novemberborn/as-i-preach",
-      "ava"
-    ]
-=======
-    "lodash.flatten": "^4.4.0"
->>>>>>> 2018cf4a
+    "minimatch": "^3.0.3",
+    "identifierfy": "^1.1.0"
   },
   "nyc": {
     "reporter": [
