--- conflicted
+++ resolved
@@ -28,13 +28,8 @@
     "babel-plugin"
   ],
   "devDependencies": {
-<<<<<<< HEAD
-    "@novemberborn/as-i-preach": "^9.0.0",
+    "@novemberborn/as-i-preach": "^10.1.0",
     "ava": "^0.21.0",
-=======
-    "@novemberborn/as-i-preach": "^10.1.0",
-    "ava": "^0.19.1",
->>>>>>> 79f85e08
     "babel-core": "^6.4.0",
     "codecov": "^2.1.0",
     "nyc": "^11.0.1"
